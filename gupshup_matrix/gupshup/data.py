--- conflicted
+++ resolved
@@ -45,12 +45,9 @@
     # Context's id from message
     msg_id: str = attr.ib(default=None, metadata={"json": "id"})
     msg_gsId: str = attr.ib(default=None, metadata={"json": "gsId"})
-<<<<<<< HEAD
-    emoji: str = attr.ib(default=None, metadata={"json": "emoji"})
-=======
     name: str = attr.ib(default=None, metadata={"json": "name"})
     address: str = attr.ib(default=None, metadata={"json": "address"})
->>>>>>> a762c880
+    emoji: str = attr.ib(default=None, metadata={"json": "emoji"})
 
 
 @dataclass
