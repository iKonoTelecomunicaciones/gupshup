--- conflicted
+++ resolved
@@ -63,7 +63,6 @@
         response_data = json.loads(await resp.text())
         return response_data
 
-<<<<<<< HEAD
     async def mark_read(self, message_id: GupshupMessageID, gupshup_app: DBGupshupApplication):
         """
         Send a request to gupshup to mark the message as read.
@@ -104,7 +103,7 @@
             raise ValueError("Try to mark the message as read failed")
         else:
             self.log.debug(f"Message {message_id} marked as read")
-=======
+
     async def send_location(
         self,
         data: dict,
@@ -155,5 +154,4 @@
             return {"status": resp.status, "message": "Error sending location message"}
 
         response_data = json.loads(await resp.text())
-        return {"status": resp.status, "messageId": response_data.get("messageId")}
->>>>>>> 1bd520bf
+        return {"status": resp.status, "messageId": response_data.get("messageId")}