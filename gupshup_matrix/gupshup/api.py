--- conflicted
+++ resolved
@@ -16,13 +16,10 @@
 
     def __init__(self, config: Config, loop: asyncio.AbstractEventLoop) -> None:
         self.base_url = config["gupshup.base_url"]
-<<<<<<< HEAD
+        self.read_url = config["gupshup.read_url"]
+        self.cloud_api_url = config["gupshup.cloud_api_url"]
         self.cloud_url = config["gupshup.cloud_url"]
         self.is_cloud = config["gupshup.is_cloud"]
-=======
-        self.read_url = config["gupshup.read_url"]
-        self.cloud_api_url = config["gupshup.cloud_api_url"]
->>>>>>> 3997677a
         self.app_name = config["gupshup.app_name"]
         self.sender = config["gupshup.sender"]
         self.http = ClientSession(loop=loop)
