from __future__ import annotations

import asyncio
from datetime import datetime
from string import Template
from typing import TYPE_CHECKING, Any, Dict, List, Optional, Union, cast

from aiohttp import ClientConnectorError
from markdown import markdown
from mautrix.appservice import AppService, IntentAPI
from mautrix.bridge import BasePortal
from mautrix.errors import MUnknown
from mautrix.types import (
    EventID,
    EventType,
    FileInfo,
    Format,
    MessageType,
    PowerLevelStateEventContent,
    RelatesTo,
    RelationType,
    RoomID,
    UserID,
)
from mautrix.types.event import (
    LocationMessageEventContent,
    MediaMessageEventContent,
    MessageEventContent,
    TextMessageEventContent,
)

from gupshup_matrix.formatter.from_matrix import matrix_to_whatsapp
from gupshup_matrix.gupshup.data import ChatInfo, GupshupPayload

from . import puppet as p
from . import user as u
from .db import GupshupApplication as DBGupshupApplication
from .db import Message as DBMessage
from .db import Portal as DBPortal
from .formatter import _add_reply_header, whatsapp_reply_to_matrix, whatsapp_to_matrix
from .gupshup import (
    GupshupClient,
    GupshupMessageEvent,
    GupshupMessageID,
    GupshupMessageStatus,
    InteractiveMessage,
)

if TYPE_CHECKING:
    from .__main__ import GupshupBridge

StateBridge = EventType.find("m.bridge", EventType.Class.STATE)
StateHalfShotBridge = EventType.find("uk.half-shot.bridge", EventType.Class.STATE)

InviteList = Union[UserID, List[UserID]]


class Portal(DBPortal, BasePortal):
    by_mxid: Dict[RoomID, "Portal"] = {}
    by_chat_id: Dict[RoomID, "Portal"] = {}
    by_chat_id: Dict[str, "Portal"] = {}

    message_template: Template
    federate_rooms: bool
    invite_users: List[UserID]
    initial_state: Dict[str, Dict[str, Any]]
    auto_change_room_name: bool

    az: AppService
    private_chat_portal_meta: bool
    gsc: GupshupClient

    _main_intent: Optional[IntentAPI] | None
    _create_room_lock: asyncio.Lock
    _send_lock: asyncio.Lock

    gs_source: str
    gs_app: str

    def __init__(
        self,
        chat_id: str,
        phone: Optional[str] = None,
        mxid: Optional[RoomID] = None,
        relay_user_id: UserID | None = None,
    ) -> None:
        super().__init__(chat_id, phone, mxid, relay_user_id)
        BasePortal.__init__(self)
        self._create_room_lock = asyncio.Lock()
        self._send_lock = asyncio.Lock()
        self.log = self.log.getChild(self.chat_id or self.phone)
        self._main_intent: IntentAPI = None
        self._relay_user = None
        self.error_codes = self.config["gupshup.error_codes"]
        self.homeserver_address = self.config["homeserver.public_address"]

    @property
    def main_intent(self) -> IntentAPI:
        if not self._main_intent:
            raise ValueError("Portal must be postinit()ed before main_intent can be used")
        return self._main_intent

    @property
    async def main_data_gs(self) -> Dict:
        gs_app_name, _ = self.chat_id.split("-")
        try:
            gs_app = await DBGupshupApplication.get_by_name(name=gs_app_name)
        except Exception as e:
            self.log.exception(e)
            return

        self.gs_source = gs_app.phone_number
        self.gs_app = gs_app.name

        return {
            "channel": "whatsapp",
            "source": gs_app.phone_number,
            "destination": self.phone,
            "src.name": gs_app_name,
            "headers": {
                "Content-Type": "application/x-www-form-urlencoded",
                "apikey": gs_app.api_key,
            },
        }

    @property
    def is_direct(self) -> bool:
        return self.phone is not None

    @classmethod
    def init_cls(cls, bridge: "GupshupBridge") -> None:
        cls.config = bridge.config
        cls.matrix = bridge.matrix
        cls.az = bridge.az
        cls.loop = bridge.loop
        BasePortal.bridge = bridge
        cls.private_chat_portal_meta = cls.config["bridge.private_chat_portal_meta"]
        cls.gsc = bridge.gupshup_client

    def send_text_message(self, message: GupshupMessageEvent) -> Optional["Portal"]:
        html, text = whatsapp_to_matrix(message)
        content = TextMessageEventContent(msgtype=MessageType.TEXT, body=text)
        if html is not None:
            content.format = Format.HTML
            content.formatted_body = html
        return self.main_intent.send_message(self.mxid, content)

    async def create_matrix_room(self, source: u.User, info: ChatInfo) -> RoomID:
        if self.mxid:
            return self.mxid
        async with self._create_room_lock:
            try:
                self.phone = info.sender.phone
                return await self._create_matrix_room(source=source, info=info)
            except Exception:
                self.log.exception("Failed to create portal")

    async def _create_matrix_room(self, source: u.User, info: ChatInfo) -> RoomID:
        self.log.debug("Creating Matrix room")
        power_levels = await self._get_power_levels(is_initial=True)
        initial_state = [
            {
                "type": str(StateBridge),
                "state_key": self.bridge_info_state_key,
                "content": self.bridge_info,
            },
            # TODO remove this once https://github.com/matrix-org/matrix-doc/pull/2346 is in spec
            {
                "type": str(StateHalfShotBridge),
                "state_key": self.bridge_info_state_key,
                "content": self.bridge_info,
            },
            {
                "type": str(EventType.ROOM_POWER_LEVELS),
                "content": power_levels.serialize(),
            },
        ]

        invites = [self.az.intent.mxid]
        creation_content = {}
        if not self.config["bridge.federate_rooms"]:
            creation_content["m.federate"] = False

        room_name_template = self.config["bridge.room_name_template"].format(
            username=info.sender.name, phone=self.phone
        )
        self.mxid = await self.main_intent.create_room(
            name=room_name_template,
            is_direct=self.is_direct,
            initial_state=initial_state,
            invitees=invites,
            topic="WhatsApp private chat",
            creation_content=creation_content,
        )

        if not self.mxid:
            raise Exception("Failed to create room: no mxid returned")

        await self.update()
        self.log.debug(f"Matrix room created: {self.mxid}")
        self.by_mxid[self.mxid] = self

        puppet: p.Puppet = await p.Puppet.get_by_phone(self.phone)
        await puppet.update_info(info)

        await self.main_intent.invite_user(
            self.mxid, source.mxid, extra_content=self._get_invite_content(puppet)
        )

        return self.mxid

    async def handle_matrix_leave(self, user: u.User) -> None:
        if self.is_direct:
            self.log.info(f"{user.mxid} left private chat portal with {self.chat_id}")
            if f"{user.gs_app}-{user.phone}" == self.chat_id:
                self.log.info(
                    f"{user.mxid} was the recipient of this portal. Cleaning up and deleting..."
                )
                await self.cleanup_and_delete()
        else:
            self.log.debug(f"{user.mxid} left portal to {self.chat_id}")

    def _get_invite_content(self, double_puppet: p.Puppet | None) -> dict[str, Any]:
        invite_content = {}
        if double_puppet:
            invite_content["fi.mau.will_auto_accept"] = True
        if self.is_direct:
            invite_content["is_direct"] = True
        return invite_content

    async def _get_power_levels(
        self, levels: PowerLevelStateEventContent | None = None, is_initial: bool = False
    ) -> PowerLevelStateEventContent:
        levels = levels or PowerLevelStateEventContent()
        levels.events_default = 0
        levels.ban = 99
        levels.kick = 99
        levels.invite = 99
        levels.state_default = 0
        meta_edit_level = 0
        levels.events[EventType.REACTION] = 0
        levels.events[EventType.ROOM_NAME] = meta_edit_level
        levels.events[EventType.ROOM_AVATAR] = meta_edit_level
        levels.events[EventType.ROOM_TOPIC] = meta_edit_level
        levels.events[EventType.ROOM_ENCRYPTION] = 50 if self.matrix.e2ee else 99
        levels.events[EventType.ROOM_TOMBSTONE] = 99
        levels.users_default = 0
        # Remote delete is only for your own messages
        levels.redact = 99
        if self.main_intent.mxid not in levels.users:
            levels.users[self.main_intent.mxid] = 9001 if is_initial else 100
        return levels

    @property
    def bridge_info_state_key(self) -> str:
        return f"com.github.gupshup://gupshup/{self.phone}"

    @property
    def bridge_info(self) -> Dict[str, Any]:
        return {
            "bridgebot": self.az.bot_mxid,
            "creator": self.main_intent.mxid,
            "protocol": {
                "id": "facebook",
                "displayname": "Gupshup Bridge",
                "avatar_url": self.config["appservice.bot_avatar"],
            },
            "channel": {
                "id": str(self.phone),
                "displayname": None,
                "avatar_url": None,
            },
        }

    async def delete(self) -> None:
        await DBMessage.delete_all(self.mxid)
        self.by_mxid.pop(self.mxid, None)
        self.mxid = None
        await self.update()

    async def get_dm_puppet(self) -> p.Puppet | None:
        if not self.is_direct:
            return None
        return await p.Puppet.get_by_phone(self.phone)

    async def save(self) -> None:
        await self.update()

    async def handle_gupshup_message(
        self, source: u.User, info: ChatInfo, message: GupshupMessageEvent
    ) -> None:
        if not await self.create_matrix_room(source=source, info=info):
            return

        mxid = None
        msgtype = MessageType.TEXT

        evt = None
        if message.payload.context:
            # Depending on where the message comes from, the id is different, if it comes from
            # Matrix, the id is a Gupshup id (it is happend because Gupshup use an id for the
            # message that does not come from Whatsapp Api Cloud),
            # otherwise is a Whatsapp Cloud id.
            if message.payload.context.msg_gsId:
                mgs_id = message.payload.context.msg_gsId
            else:
                mgs_id = message.payload.context.msg_id

            body = message.payload.body.text

            evt = await DBMessage.get_by_gsid(gsid=mgs_id)

        if message.payload.body.url:
            resp = await self.az.http_session.get(message.payload.body.url)
            data = await resp.read()
            try:
                mxc = await self.main_intent.upload_media(data=data)
            except MUnknown as e:
                self.log.exception(f"{message} :: error {e}")
                return
            except Exception as e:
                self.log.exception(f"Message not receive :: error {e}")
                return

            if message.payload.type in ("image", "video"):
                msgtype = (
                    MessageType.IMAGE if message.payload.type == "image" else MessageType.VIDEO
                )
                msgbody = message.payload.body.caption if message.payload.body.caption else ""

                content_image = MediaMessageEventContent(
                    body="", msgtype=msgtype, url=mxc, info=FileInfo(size=len(data))
                )
<<<<<<< HEAD

                if evt:
                    await _add_reply_header(
                        content=content_image, msg=evt, main_intent=self.main_intent, log=self.log
                    )

                mxid = await self.main_intent.send_message(self.mxid, content_image)
                await self.send_text_message(msgbody)
=======
                await self.main_intent.send_message(self.mxid, content_image)
                mxid = await self.send_text_message(msgbody)
>>>>>>> a762c880

            elif message.payload.type in ("audio", "file"):
                msgtype = (
                    MessageType.AUDIO if message.payload.type == "audio" else MessageType.FILE
                )
                msgbody = message.payload.body.caption if message.payload.body.caption else ""

                content = MediaMessageEventContent(
                    body=msgbody,
                    msgtype=msgtype,
                    url=mxc,
                    info=FileInfo(size=len(data)),
                )

                if evt:
                    await _add_reply_header(
                        content=content, msg=evt, main_intent=self.main_intent, log=self.log
                    )

                mxid = await self.main_intent.send_message(self.mxid, content)

            elif message.payload.type == "sticker":
                msgtype = MessageType.STICKER
                info = FileInfo(size=len(data))
                mxid = await self.main_intent.send_sticker(room_id=self.mxid, url=mxc, info=info)

        elif message.payload.type == "contact":
            for contact in message.payload.body.contacts:
                if contact:
                    message_data = ""
                    message_data += "<div><br />  *Contacto:* "
                    name = contact["name"]
                    phones = contact["phones"]
                    message_data += name["formatted_name"]
                    message_data += "<br />  *Número:*"
                    for phone in phones:
                        message_data += " " + phone["phone"]
                    message_data += "</div>"
                    mxid = await self.send_text_message(message_data)

        elif message.payload.type == "text":
            if evt:
                content = await whatsapp_reply_to_matrix(body, evt, self.main_intent, self.log)
                mxid = await self.main_intent.send_message(self.mxid, content)
            else:
                mxid = await self.send_text_message(message.payload.body.text)

        elif message.payload.type in ["button_reply", "list_reply"]:
            if message.payload.type == "button_reply":
                if self.config["quick_reply.send_option_index"]:
                    # Separamos el contenido que llega de gupshup y obtenemos el último elemento
                    # que contiene el número de la opción seleccionada
                    body = message.payload.body.reply_message.split()[-1]
                else:
                    body = message.payload.body.title.lower()
            elif message.payload.type == "list_reply":
                body = message.payload.body.postback_text

            mxid = await self.send_text_message(body)

        if message.payload.type == "location":
            # Get the latitude and longitude
            latitude = float(message.payload.body.latitude)
            longitude = float(message.payload.body.longitude)

            # Set the location message content and send it to Gupshup
            # The geo_uri is the way to send a location in Matrix
            location_message = LocationMessageEventContent(
                msgtype=MessageType.LOCATION,
                body=f"{message.payload.body.name} {message.payload.body.address}",
                geo_uri=f"geo:{latitude},{longitude}",
            )

            if evt:
                await _add_reply_header(
                    content=location_message, msg=evt, main_intent=self.main_intent, log=self.log
                )

            # Send the message to Matrix
            self.log.debug(f"Sending location message {location_message} to {self.mxid}")
            mxid = await self.main_intent.send_message(room_id=self.mxid, content=location_message)

        if not mxid:
            mxid = await self.main_intent.send_notice(self.mxid, "Contenido no aceptado")

        puppet: p.Puppet = await self.get_dm_puppet()
        msg = DBMessage(
            mxid=mxid,
            mx_room=self.mxid,
            sender=puppet.mxid,
            gsid=message.payload.id,
            gs_app=message.app,
        )
        await msg.insert()
        asyncio.create_task(puppet.update_info(info))

    async def handle_matrix_join(self, user: u.User) -> None:
        if self.is_direct or not await user.is_logged_in():
            return

    async def handle_gupshup_status(self, status: GupshupPayload) -> None:
        if not self.mxid:
            return

        async with self._send_lock:
            msg = await DBMessage.get_by_gsid(status.gsid)
            if status.type == GupshupMessageStatus.DELIVERED:
                pass
            elif status.type == GupshupMessageStatus.READ:
                if msg:
                    await self.main_intent.mark_read(self.mxid, msg.mxid)
                else:
                    self.log.debug(f"Ignoring the null message")
            elif status.type == GupshupMessageStatus.ENQUEUED:
                self.log.debug(f"Ignoring the enqueued message-event")
            elif status.type == GupshupMessageStatus.FAILED:
                msg = await DBMessage.get_by_gsid(status.id)
                reason_es = "<strong>Mensaje fallido, por favor intente nuevamente</strong>"
                if status.body.code in self.error_codes.keys():
                    reason_es = self.error_codes.get(status.body.code).get("reason_es")
                    reason_es = f"<strong>{reason_es}</strong>"
                if msg:
                    await self.main_intent.react(self.mxid, msg.mxid, "\u274c")
                await self.main_intent.send_notice(self.mxid, None, html=reason_es)

    async def handle_matrix_message(
        self,
        sender: "u.User",
        message: MessageEventContent,
        event_id: EventID,
        is_gupshup_template: bool = False,
        additional_data: Optional[dict] = {},
    ) -> None:
        if message.msgtype == "m.interactive_message":
            interactive_message = message.get("interactive_message", {}).serialize()
            event_content: InteractiveMessage = InteractiveMessage.from_dict(
                data=interactive_message
            )
            await self.handle_interactive_message(
                sender=sender, interactive_message=event_content, event_id=event_id
            )
            return

        orig_sender = sender
        sender, is_relay = await self.get_relay_sender(sender, f"message {event_id}")
        if is_relay:
            await self.apply_relay_message_format(orig_sender, message)
        if message.get_reply_to():
            reply_message = await DBMessage.get_by_mxid(message.get_reply_to(), self.mxid)
            if reply_message:
                additional_data = {
                    "context": {
                        "msgId": reply_message.gsid,
                    }
                }

        if message.msgtype == MessageType.NOTICE and not self.config["bridge.bridge_notices"]:
            return

        if message.msgtype in (MessageType.TEXT, MessageType.NOTICE):
            if message.format == Format.HTML:
                text = await matrix_to_whatsapp(message.formatted_body)
            else:
                text = text = message.body

            resp = await self.gsc.send_message(
                data=await self.main_data_gs,
                body=text,
                is_gupshup_template=is_gupshup_template,
                additional_data=additional_data,
            )

        elif message.msgtype in (
            MessageType.AUDIO,
            MessageType.VIDEO,
            MessageType.IMAGE,
            MessageType.FILE,
        ):
            url = f"{self.homeserver_address}/_matrix/media/r0/download/{message.url[6:]}"
            resp = await self.gsc.send_message(
                data=await self.main_data_gs,
                media=url,
                body=message.body,
                msgtype=message.msgtype,
                additional_data=additional_data,
            )
        elif message.msgtype == MessageType.LOCATION:
            resp = await self.gsc.send_location(
                data=await self.main_data_gs,
                data_location=message,
                additional_data=additional_data,
            )
            if resp.get("status", "") not in (200, 201, 202):
                self.log.error(f"Error sending location: {resp}")
                await self.main_intent.send_notice(
                    room_id=self.mxid,
                    html=f"<h4>{resp.get('message')}</h4>",
                )
                return
        else:
            self.log.debug(f"Ignoring unknown message {message}")
            return
        self.log.debug(f"Gupshup send response: {resp}")

        await DBMessage(
            mxid=event_id,
            mx_room=self.mxid,
            sender=self.gs_source,
            gsid=GupshupMessageID(resp.get("messageId")),
            gs_app=self.gs_app,
        ).insert()

    async def postinit(self) -> None:
        if self.mxid:
            self.by_mxid[self.mxid] = self

        if self.phone:
            self.by_mxid[self.phone] = self

        if self.is_direct:
            puppet = await self.get_dm_puppet()
            self._main_intent = puppet.default_mxid_intent
        elif not self.is_direct:
            self._main_intent = self.az.intent

    @classmethod
    async def get_by_mxid(cls, mxid: RoomID) -> Optional["Portal"]:
        try:
            return cls.by_mxid[mxid]
        except KeyError:
            pass

        portal = cast(cls, await super().get_by_mxid(mxid))
        if portal is not None:
            await portal.postinit()
            return portal

        return None

    @classmethod
    async def get_by_chat_id(cls, chat_id: str, create: bool = True) -> Optional["Portal"]:
        try:
            return cls.by_chat_id[chat_id]
        except KeyError:
            pass

        _, phone = chat_id.split("-")

        portal = cast(cls, await super().get_by_chat_id(chat_id))
        if portal:
            portal.phone = phone
            await portal.postinit()
            return portal

        if create:
            portal = cls(chat_id)
            portal.phone = phone
            await portal.insert()
            await portal.postinit()
            return portal

        return None

    async def handle_interactive_message(
        self, sender: u.User, interactive_message: InteractiveMessage, event_id: EventID
    ) -> None:
        msg = TextMessageEventContent(
            body=interactive_message.message,
            msgtype=MessageType.TEXT,
            formatted_body=markdown(interactive_message.message.replace("\n", "<br>")),
            format=Format.HTML,
        )
        msg.trim_reply_fallback()

        # Send message in matrix format
        await self.az.intent.send_message(self.mxid, msg)

        # Send message in whatsapp format
        resp = await self.gsc.send_message(
            data=await self.main_data_gs,
            additional_data=interactive_message.serialize(),
            msgtype="m.interactive_message",
        )

        await DBMessage(
            mxid=event_id,
            mx_room=self.mxid,
            sender=self.gs_source,
            gsid=GupshupMessageID(resp.get("messageId")),
            gs_app=self.gs_app,
        ).insert()

    async def handle_matrix_read_receipt(self, event_id: str) -> None:
        """
        Send a read event to Gupshup

        Params
        ----------
        event_id : str
            The id of the event.

        Exceptions
        ----------
        ClientConnectorError:
            Show and error if the connection fails.

        ValueError:
            Show and error if the read event is not sent.
        """
        puppet: p.Puppet = await p.Puppet.get_by_phone(self.phone, create=False)
        gupshup_app: DBGupshupApplication = await DBGupshupApplication.get_by_admin_user(
            self.relay_user_id
        )

        if not puppet:
            self.log.error("No puppet, ignoring read")
            return

        message: DBMessage = await DBMessage.get_by_mxid(event_id, self.mxid)
        if not message:
            self.log.error(f"No message with mxid: {event_id}, ignoring read")
            return

        # We send the read event to Gupshup
        try:
            await self.gsc.mark_read(message_id=message.gsid, gupshup_app=gupshup_app)
        except ClientConnectorError as error:
            self.log.error(f"Error sending the read event for event_id {event_id}: {error}")
            return
        except ValueError as error:
            self.log.error(f"Read event error for event_id {event_id}: {error}")
            return<|MERGE_RESOLUTION|>--- conflicted
+++ resolved
@@ -331,19 +331,14 @@
                 content_image = MediaMessageEventContent(
                     body="", msgtype=msgtype, url=mxc, info=FileInfo(size=len(data))
                 )
-<<<<<<< HEAD
 
                 if evt:
                     await _add_reply_header(
                         content=content_image, msg=evt, main_intent=self.main_intent, log=self.log
                     )
 
-                mxid = await self.main_intent.send_message(self.mxid, content_image)
-                await self.send_text_message(msgbody)
-=======
                 await self.main_intent.send_message(self.mxid, content_image)
                 mxid = await self.send_text_message(msgbody)
->>>>>>> a762c880
 
             elif message.payload.type in ("audio", "file"):
                 msgtype = (
