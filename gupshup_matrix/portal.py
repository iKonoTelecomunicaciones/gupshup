from __future__ import annotations

import asyncio
from datetime import datetime
from string import Template
from typing import TYPE_CHECKING, Any, Dict, List, Optional, Union, cast

from aiohttp import ClientConnectorError
from markdown import markdown
from mautrix.appservice import AppService, IntentAPI
from mautrix.bridge import BasePortal
from mautrix.errors import MUnknown
from mautrix.types import (
    EventID,
    EventType,
    FileInfo,
    Format,
    MessageType,
    PowerLevelStateEventContent,
    ReactionEventContent,
    RoomID,
    UserID,
)
from mautrix.types.event import (
    LocationMessageEventContent,
    MediaMessageEventContent,
    MessageEventContent,
    TextMessageEventContent,
)

from gupshup_matrix.formatter.from_matrix import matrix_to_whatsapp
from gupshup_matrix.gupshup.data import ChatInfo, GupshupPayload

from . import puppet as p
from . import user as u
from .db import GupshupApplication as DBGupshupApplication
from .db import Message as DBMessage
from .db import Portal as DBPortal
from .db import Reaction as DBReaction
from .formatter import whatsapp_reply_to_matrix, whatsapp_to_matrix
from .gupshup import (
    GupshupClient,
    GupshupMessageEvent,
    GupshupMessageID,
    GupshupMessageStatus,
    InteractiveMessage,
)

if TYPE_CHECKING:
    from .__main__ import GupshupBridge

StateBridge = EventType.find("m.bridge", EventType.Class.STATE)
StateHalfShotBridge = EventType.find("uk.half-shot.bridge", EventType.Class.STATE)

InviteList = Union[UserID, List[UserID]]


class Portal(DBPortal, BasePortal):
    by_mxid: Dict[RoomID, "Portal"] = {}
    by_chat_id: Dict[RoomID, "Portal"] = {}
    by_chat_id: Dict[str, "Portal"] = {}

    message_template: Template
    federate_rooms: bool
    invite_users: List[UserID]
    initial_state: Dict[str, Dict[str, Any]]
    auto_change_room_name: bool

    az: AppService
    private_chat_portal_meta: bool
    gsc: GupshupClient

    _main_intent: Optional[IntentAPI] | None
    _create_room_lock: asyncio.Lock
    _send_lock: asyncio.Lock

    gs_source: str
    gs_app: str

    def __init__(
        self,
        chat_id: str,
        phone: Optional[str] = None,
        mxid: Optional[RoomID] = None,
        relay_user_id: UserID | None = None,
    ) -> None:
        super().__init__(chat_id, phone, mxid, relay_user_id)
        BasePortal.__init__(self)
        self._create_room_lock = asyncio.Lock()
        self._send_lock = asyncio.Lock()
        self.log = self.log.getChild(self.chat_id or self.phone)
        self._main_intent: IntentAPI = None
        self._relay_user = None
        self.error_codes = self.config["gupshup.error_codes"]
        self.homeserver_address = self.config["homeserver.public_address"]

    @property
    def main_intent(self) -> IntentAPI:
        if not self._main_intent:
            raise ValueError("Portal must be postinit()ed before main_intent can be used")
        return self._main_intent

    @property
    async def main_data_gs(self) -> Dict:
        gs_app_name, _ = self.chat_id.split("-")
        try:
            gs_app = await DBGupshupApplication.get_by_name(name=gs_app_name)
        except Exception as e:
            self.log.exception(e)
            return

        self.gs_source = gs_app.phone_number
        self.gs_app = gs_app.name

        return {
            "channel": "whatsapp",
            "source": gs_app.phone_number,
            "destination": self.phone,
            "src.name": gs_app_name,
            "headers": {
                "Content-Type": "application/x-www-form-urlencoded",
                "apikey": gs_app.api_key,
            },
        }

    @property
    def is_direct(self) -> bool:
        return self.phone is not None

    @classmethod
    def init_cls(cls, bridge: "GupshupBridge") -> None:
        cls.config = bridge.config
        cls.matrix = bridge.matrix
        cls.az = bridge.az
        cls.loop = bridge.loop
        BasePortal.bridge = bridge
        cls.private_chat_portal_meta = cls.config["bridge.private_chat_portal_meta"]
        cls.gsc = bridge.gupshup_client

    def send_text_message(self, message: GupshupMessageEvent) -> Optional["Portal"]:
        html, text = whatsapp_to_matrix(message)
        content = TextMessageEventContent(msgtype=MessageType.TEXT, body=text)
        if html is not None:
            content.format = Format.HTML
            content.formatted_body = html
        return self.main_intent.send_message(self.mxid, content)

    async def create_matrix_room(self, source: u.User, info: ChatInfo) -> RoomID:
        if self.mxid:
            return self.mxid
        async with self._create_room_lock:
            try:
                self.phone = info.sender.phone
                return await self._create_matrix_room(source=source, info=info)
            except Exception:
                self.log.exception("Failed to create portal")

    async def _create_matrix_room(self, source: u.User, info: ChatInfo) -> RoomID:
        self.log.debug("Creating Matrix room")
        power_levels = await self._get_power_levels(is_initial=True)
        initial_state = [
            {
                "type": str(StateBridge),
                "state_key": self.bridge_info_state_key,
                "content": self.bridge_info,
            },
            # TODO remove this once https://github.com/matrix-org/matrix-doc/pull/2346 is in spec
            {
                "type": str(StateHalfShotBridge),
                "state_key": self.bridge_info_state_key,
                "content": self.bridge_info,
            },
            {
                "type": str(EventType.ROOM_POWER_LEVELS),
                "content": power_levels.serialize(),
            },
        ]

        invites = [self.az.intent.mxid]
        creation_content = {}
        if not self.config["bridge.federate_rooms"]:
            creation_content["m.federate"] = False

        room_name_template = self.config["bridge.room_name_template"].format(
            username=info.sender.name, phone=self.phone
        )
        self.mxid = await self.main_intent.create_room(
            name=room_name_template,
            is_direct=self.is_direct,
            initial_state=initial_state,
            invitees=invites,
            topic="WhatsApp private chat",
            creation_content=creation_content,
        )

        if not self.mxid:
            raise Exception("Failed to create room: no mxid returned")

        await self.update()
        self.log.debug(f"Matrix room created: {self.mxid}")
        self.by_mxid[self.mxid] = self

        puppet: p.Puppet = await p.Puppet.get_by_phone(self.phone)
        await puppet.update_info(info)

        await self.main_intent.invite_user(
            self.mxid, source.mxid, extra_content=self._get_invite_content(puppet)
        )

        return self.mxid

    async def handle_matrix_leave(self, user: u.User) -> None:
        if self.is_direct:
            self.log.info(f"{user.mxid} left private chat portal with {self.chat_id}")
            if f"{user.gs_app}-{user.phone}" == self.chat_id:
                self.log.info(
                    f"{user.mxid} was the recipient of this portal. Cleaning up and deleting..."
                )
                await self.cleanup_and_delete()
        else:
            self.log.debug(f"{user.mxid} left portal to {self.chat_id}")

    def _get_invite_content(self, double_puppet: p.Puppet | None) -> dict[str, Any]:
        invite_content = {}
        if double_puppet:
            invite_content["fi.mau.will_auto_accept"] = True
        if self.is_direct:
            invite_content["is_direct"] = True
        return invite_content

    async def _get_power_levels(
        self, levels: PowerLevelStateEventContent | None = None, is_initial: bool = False
    ) -> PowerLevelStateEventContent:
        levels = levels or PowerLevelStateEventContent()
        levels.events_default = 0
        levels.ban = 99
        levels.kick = 99
        levels.invite = 99
        levels.state_default = 0
        meta_edit_level = 0
        levels.events[EventType.REACTION] = 0
        levels.events[EventType.ROOM_NAME] = meta_edit_level
        levels.events[EventType.ROOM_AVATAR] = meta_edit_level
        levels.events[EventType.ROOM_TOPIC] = meta_edit_level
        levels.events[EventType.ROOM_ENCRYPTION] = 50 if self.matrix.e2ee else 99
        levels.events[EventType.ROOM_TOMBSTONE] = 99
        levels.users_default = 0
        # Remote delete is only for your own messages
        levels.redact = 99
        if self.main_intent.mxid not in levels.users:
            levels.users[self.main_intent.mxid] = 9001 if is_initial else 100
        return levels

    @property
    def bridge_info_state_key(self) -> str:
        return f"com.github.gupshup://gupshup/{self.phone}"

    @property
    def bridge_info(self) -> Dict[str, Any]:
        return {
            "bridgebot": self.az.bot_mxid,
            "creator": self.main_intent.mxid,
            "protocol": {
                "id": "facebook",
                "displayname": "Gupshup Bridge",
                "avatar_url": self.config["appservice.bot_avatar"],
            },
            "channel": {
                "id": str(self.phone),
                "displayname": None,
                "avatar_url": None,
            },
        }

    async def delete(self) -> None:
        await DBMessage.delete_all(self.mxid)
        self.by_mxid.pop(self.mxid, None)
        self.mxid = None
        await self.update()

    async def get_dm_puppet(self) -> p.Puppet | None:
        if not self.is_direct:
            return None
        return await p.Puppet.get_by_phone(self.phone)

    async def save(self) -> None:
        await self.update()

    async def handle_gupshup_message(
        self, source: u.User, info: ChatInfo, message: GupshupMessageEvent
    ) -> None:
        """
        Send a message to element and create a room if it doesn't exist.

        Parameters
        ----------
        source: User
            The user who sent the reaction
        info: ChatInfo
            The information of the user who sent the message
        message: GupshupMessageEvent
            The content of the reaction event
        """
        if not await self.create_matrix_room(source=source, info=info):
            return

        mxid = None
        msgtype = MessageType.TEXT
        if message.payload.body.url:
            resp = await self.az.http_session.get(message.payload.body.url)
            data = await resp.read()
            try:
                mxc = await self.main_intent.upload_media(data=data)
            except MUnknown as e:
                self.log.exception(f"{message} :: error {e}")
                return
            except Exception as e:
                self.log.exception(f"Message not receive :: error {e}")
                return

            if message.payload.type in ("image", "video"):
                msgtype = (
                    MessageType.IMAGE if message.payload.type == "image" else MessageType.VIDEO
                )
                msgbody = message.payload.body.caption if message.payload.body.caption else ""

                content_image = MediaMessageEventContent(
                    body="", msgtype=msgtype, url=mxc, info=FileInfo(size=len(data))
                )
                await self.main_intent.send_message(self.mxid, content_image)
                mxid = await self.send_text_message(msgbody)

            elif message.payload.type in ("audio", "file"):
                msgtype = (
                    MessageType.AUDIO if message.payload.type == "audio" else MessageType.FILE
                )
                msgbody = message.payload.body.caption if message.payload.body.caption else ""

                content = MediaMessageEventContent(
                    body=msgbody,
                    msgtype=msgtype,
                    url=mxc,
                    info=FileInfo(size=len(data)),
                )
                mxid = await self.main_intent.send_message(self.mxid, content)

            elif message.payload.type == "sticker":
                msgtype = MessageType.STICKER
                info = FileInfo(size=len(data))
                mxid = await self.main_intent.send_sticker(room_id=self.mxid, url=mxc, info=info)

        elif message.payload.type == "contact":
            for contact in message.payload.body.contacts:
                if contact:
                    message_data = ""
                    message_data += "<div><br />  *Contacto:* "
                    name = contact["name"]
                    phones = contact["phones"]
                    message_data += name["formatted_name"]
                    message_data += "<br />  *Número:*"
                    for phone in phones:
                        message_data += " " + phone["phone"]
                    message_data += "</div>"
                    mxid = await self.send_text_message(message_data)

        elif message.payload.type == "text" and not message.payload.context:
            mxid = await self.send_text_message(message.payload.body.text)

        elif message.payload.type in ["button_reply", "list_reply"]:
            if message.payload.type == "button_reply":
                if self.config["quick_reply.send_option_index"]:
                    # Separamos el contenido que llega de gupshup y obtenemos el último elemento
                    # que contiene el número de la opción seleccionada
                    body = message.payload.body.reply_message.split()[-1]
                else:
                    body = message.payload.body.title.lower()
            elif message.payload.type == "list_reply":
                body = message.payload.body.postback_text

            mxid = await self.send_text_message(body)

        # A esta opción se ingresa cuando es un mensaje que responde a un mensaje previo
        elif message.payload.context and message.payload.body.text:
            if message.payload.context.msg_gsId:
                mgs_id = message.payload.context.msg_gsId
            else:
                mgs_id = message.payload.context.msg_id

            body = message.payload.body.text

            evt = await DBMessage.get_by_gsid(gsid=mgs_id)
            if evt:
                content = await whatsapp_reply_to_matrix(body, evt, self.main_intent, self.log)
                content.external_url = content.external_url
                mxid = await self.main_intent.send_message(self.mxid, content)

        if message.payload.type == "location":
            # Get the latitude and longitude
            latitude = float(message.payload.body.latitude)
            longitude = float(message.payload.body.longitude)

            # Set the location message content and send it to Gupshup
            # The geo_uri is the way to send a location in Matrix
            location_message = LocationMessageEventContent(
                msgtype=MessageType.LOCATION,
                body=f"{message.payload.body.name} {message.payload.body.address}",
                geo_uri=f"geo:{latitude},{longitude}",
            )
            # Send the message to Matrix
            self.log.debug(f"Sending location message {location_message} to {self.mxid}")
            mxid = await self.main_intent.send_message(room_id=self.mxid, content=location_message)

        if not mxid:
            mxid = await self.main_intent.send_notice(self.mxid, "Contenido no aceptado")

        puppet: p.Puppet = await self.get_dm_puppet()
        msg = DBMessage(
            mxid=mxid,
            mx_room=self.mxid,
            sender=puppet.mxid,
            gsid=message.payload.id,
            gs_app=message.app,
        )
        await msg.insert()
        asyncio.create_task(puppet.update_info(info))

    async def handle_matrix_join(self, user: u.User) -> None:
        if self.is_direct or not await user.is_logged_in():
            return

    async def handle_gupshup_status(self, status: GupshupPayload) -> None:
        if not self.mxid:
            return

        async with self._send_lock:
            msg = await DBMessage.get_by_gsid(status.gsid)
            if status.type == GupshupMessageStatus.DELIVERED:
                pass
            elif status.type == GupshupMessageStatus.READ:
                if msg:
                    await self.main_intent.mark_read(self.mxid, msg.mxid)
                else:
                    self.log.debug(f"Ignoring the null message")
            elif status.type == GupshupMessageStatus.ENQUEUED:
                self.log.debug(f"Ignoring the enqueued message-event")
            elif status.type == GupshupMessageStatus.FAILED:
                msg = await DBMessage.get_by_gsid(status.id)
                reason_es = "<strong>Mensaje fallido, por favor intente nuevamente</strong>"
                if status.body.code in self.error_codes.keys():
                    reason_es = self.error_codes.get(status.body.code).get("reason_es")
                    reason_es = f"<strong>{reason_es}</strong>"
                if msg:
                    await self.main_intent.react(self.mxid, msg.mxid, "\u274c")
                await self.main_intent.send_notice(self.mxid, None, html=reason_es)

    async def handle_gupshup_reaction(self, sender: u.User, message: GupshupMessageEvent):
        """
        Send a reaction to element.

        Parameters
        ----------
        sender: User
            The user who sent the reaction
        message: GupshupMessageEvent
            The content with the reaction event
        """
        if not self.mxid:
            return

        data_reaction = message.payload.body
        msg_id = data_reaction.msg_gsId if data_reaction.msg_gsId else data_reaction.msg_id
        msg: DBMessage = await DBMessage.get_by_gsid(gsid=msg_id)
        if msg:
            message_with_reaction: DBReaction = await DBReaction.get_by_gs_message_id(
                msg.gsid, sender.mxid
            )

            if message_with_reaction:
                await DBReaction.delete_by_event_mxid(
                    message_with_reaction.event_mxid, self.mxid, sender.mxid
                )
                has_been_sent = await self.main_intent.redact(
                    self.mxid, message_with_reaction.event_mxid
                )
                if not data_reaction.emoji:
                    return

            try:
                has_been_sent = await self.main_intent.react(
                    self.mxid,
                    msg.mxid,
                    data_reaction.emoji,
                )
            except Exception as e:
                self.log.exception(f"Error sending reaction: {e}")
                await self.main_intent.send_notice(self.mxid, "Error sending reaction")
                return

        else:
            self.log.error(f"Message id not found, mid: {msg_id}")
            await self.main_intent.send_notice(self.mxid, "Error sending reaction")
            return

        await DBReaction(
            event_mxid=has_been_sent,
            room_id=self.mxid,
            sender=sender.mxid,
            gs_message_id=msg.gsid,
            reaction=data_reaction.emoji,
            created_at=datetime.now(),
        ).insert()

    async def handle_matrix_message(
        self,
        sender: "u.User",
        message: MessageEventContent,
        event_id: EventID,
        is_gupshup_template: bool = False,
        additional_data: Optional[dict] = None,
    ) -> None:
        if message.msgtype == "m.interactive_message":
            interactive_message = message.get("interactive_message", {}).serialize()
            event_content: InteractiveMessage = InteractiveMessage.from_dict(
                data=interactive_message
            )
            await self.handle_interactive_message(
                sender=sender, interactive_message=event_content, event_id=event_id
            )
            return

        orig_sender = sender
        sender, is_relay = await self.get_relay_sender(sender, f"message {event_id}")
        if is_relay:
            await self.apply_relay_message_format(orig_sender, message)

        if message.get_reply_to():
            await DBMessage.get_by_mxid(message.get_reply_to(), self.mxid)

        if message.msgtype == MessageType.NOTICE and not self.config["bridge.bridge_notices"]:
            return

        if message.msgtype in (MessageType.TEXT, MessageType.NOTICE):
            if message.format == Format.HTML:
                text = await matrix_to_whatsapp(message.formatted_body)
            else:
                text = text = message.body

            if additional_data:
                resp = await self.gsc.send_message(
                    data=await self.main_data_gs,
                    additional_data=additional_data,
                )
            else:
                resp = await self.gsc.send_message(
                    data=await self.main_data_gs,
                    body=text,
                    is_gupshup_template=is_gupshup_template,
                )

        elif message.msgtype in (
            MessageType.AUDIO,
            MessageType.VIDEO,
            MessageType.IMAGE,
            MessageType.FILE,
        ):
            url = f"{self.homeserver_address}/_matrix/media/r0/download/{message.url[6:]}"
            resp = await self.gsc.send_message(
                data=await self.main_data_gs, media=url, body=message.body, msgtype=message.msgtype
            )
        elif message.msgtype == MessageType.LOCATION:
            resp = await self.gsc.send_location(
                data=await self.main_data_gs, data_location=message
            )
            if resp.get("status", "") not in (200, 201, 202):
                self.log.error(f"Error sending location: {resp}")
                await self.main_intent.send_notice(
                    room_id=self.mxid,
                    html=f"<h4>{resp.get('message')}</h4>",
                )
                return
        else:
            self.log.debug(f"Ignoring unknown message {message}")
            return
        self.log.debug(f"Gupshup send response: {resp}")

        await DBMessage(
            mxid=event_id,
            mx_room=self.mxid,
            sender=self.gs_source,
            gsid=GupshupMessageID(resp.get("messageId")),
            gs_app=self.gs_app,
        ).insert()

    async def postinit(self) -> None:
        if self.mxid:
            self.by_mxid[self.mxid] = self

        if self.phone:
            self.by_mxid[self.phone] = self

        if self.is_direct:
            puppet = await self.get_dm_puppet()
            self._main_intent = puppet.default_mxid_intent
        elif not self.is_direct:
            self._main_intent = self.az.intent

    @classmethod
    async def get_by_mxid(cls, mxid: RoomID) -> Optional["Portal"]:
        try:
            return cls.by_mxid[mxid]
        except KeyError:
            pass

        portal = cast(cls, await super().get_by_mxid(mxid))
        if portal is not None:
            await portal.postinit()
            return portal

        return None

    @classmethod
    async def get_by_chat_id(cls, chat_id: str, create: bool = True) -> Optional["Portal"]:
        try:
            return cls.by_chat_id[chat_id]
        except KeyError:
            pass

        _, phone = chat_id.split("-")

        portal = cast(cls, await super().get_by_chat_id(chat_id))
        if portal:
            portal.phone = phone
            await portal.postinit()
            return portal

        if create:
            portal = cls(chat_id)
            portal.phone = phone
            await portal.insert()
            await portal.postinit()
            return portal

        return None

    async def handle_interactive_message(
        self, sender: u.User, interactive_message: InteractiveMessage, event_id: EventID
    ) -> None:
        msg = TextMessageEventContent(
            body=interactive_message.message,
            msgtype=MessageType.TEXT,
            formatted_body=markdown(interactive_message.message.replace("\n", "<br>")),
            format=Format.HTML,
        )
        msg.trim_reply_fallback()

        # Send message in matrix format
        await self.az.intent.send_message(self.mxid, msg)

        # Send message in whatsapp format
        resp = await self.gsc.send_message(
            data=await self.main_data_gs,
            additional_data=interactive_message.serialize(),
        )

        await DBMessage(
            mxid=event_id,
            mx_room=self.mxid,
            sender=self.gs_source,
            gsid=GupshupMessageID(resp.get("messageId")),
            gs_app=self.gs_app,
        ).insert()

<<<<<<< HEAD
    async def handle_matrix_reaction(
        self,
        user: u.User,
        message_mxid: str,
        event_id: EventID,
        room_id: RoomID,
        content: ReactionEventContent,
    ):
        """
        Send a reaction to whatsapp

        Parameters
        ----------
        user: User
            The user who sent the reaction
        message_mxid: str
            The message ID of the reaction event
        event_id: EventID
            The event ID of the reaction event
        room_id: RoomID
            The room ID of the room where the reaction was sent
        content: Dict
            The content of the reaction event
        """
        message: DBMessage = await DBMessage.get_by_mxid(message_mxid, room_id)

        if not message:
            self.log.error(f"Message {message_mxid} not found when handling reaction")
            await self.main_intent.send_notice(
                self.mxid, "We couldn't find the message to react to"
            )
            return

        reaction_value = content.relates_to.key
        message_with_reaction = await DBReaction.get_by_gs_message_id(message.gsid, user.mxid)
        data = await self.main_data_gs
        if message_with_reaction:
            await DBReaction.delete_by_event_mxid(
                message_with_reaction.event_mxid, self.mxid, user.mxid
            )
            await self.main_intent.redact(self.mxid, message_with_reaction.event_mxid)

        try:
            await self.gsc.send_reaction(
                message_id=message.gsid,
                emoji=reaction_value,
                type="reaction",
                data=data,
            )
        except ClientConnectorError as e:
            self.log.error(e)
            await self.main_intent.send_notice(f"Error sending reaction: {e}")
            return
        except TypeError as e:
            self.log.error(e)
            await self.main_intent.send_notice(f"Error sending reaction: {e}")
            return
        except Exception as e:
            self.log.error(f"Error sending reaction: {e}")
            await self.main_intent.send_notice(f"Error sending reaction: {e}")
            return

        await DBReaction(
            event_mxid=event_id,
            room_id=self.mxid,
            sender=user.mxid,
            gs_message_id=message.gsid,
            reaction=reaction_value,
            created_at=datetime.now(),
        ).insert()

    async def handle_matrix_redaction(
        self,
        user: u.User,
        event_id: EventID,
    ) -> None:
        """
        When a user of Matrix redaction to a message, this function takes it and sends it to Gupshup

        Parameters
        ----------
        user : User
            The user who sent the redaction

        event_id:
            The event_id of the reaction that was redacted
        """
        self.log.debug(f"Handling redaction for {event_id}")
        data = await self.main_data_gs
        message: DBReaction = await DBReaction.get_by_event_mxid(event_id, self.mxid)

        if not message:
            self.log.error(f"Message {event_id} not found when handling redaction")
            await self.main_intent.send_notice(
                self.mxid, "We couldn't find the message when handling redaction"
            )
            return

        try:
            await self.gsc.send_reaction(
                message_id=message.gs_message_id, emoji="", type="reaction", data=data
            )
        except Exception as e:
            self.log.exception(f"Error sending reaction: {e}")
            return

        await DBReaction.delete_by_event_mxid(message.event_mxid, self.mxid, user.mxid)
=======
    async def handle_matrix_read_receipt(self, event_id: str) -> None:
        """
        Send a read event to Gupshup

        Params
        ----------
        event_id : str
            The id of the event.

        Exceptions
        ----------
        ClientConnectorError:
            Show and error if the connection fails.

        ValueError:
            Show and error if the read event is not sent.
        """
        puppet: p.Puppet = await p.Puppet.get_by_phone(self.phone, create=False)
        gupshup_app: DBGupshupApplication = await DBGupshupApplication.get_by_admin_user(
            self.relay_user_id
        )

        if not puppet:
            self.log.error("No puppet, ignoring read")
            return

        message: DBMessage = await DBMessage.get_by_mxid(event_id, self.mxid)
        if not message:
            self.log.error(f"No message with mxid: {event_id}, ignoring read")
            return

        # We send the read event to Gupshup
        try:
            await self.gsc.mark_read(message_id=message.gsid, gupshup_app=gupshup_app)
        except ClientConnectorError as error:
            self.log.error(f"Error sending the read event for event_id {event_id}: {error}")
            return
        except ValueError as error:
            self.log.error(f"Read event error for event_id {event_id}: {error}")
            return
>>>>>>> a762c880
<|MERGE_RESOLUTION|>--- conflicted
+++ resolved
@@ -670,7 +670,47 @@
             gs_app=self.gs_app,
         ).insert()
 
-<<<<<<< HEAD
+    async def handle_matrix_read_receipt(self, event_id: str) -> None:
+        """
+        Send a read event to Gupshup
+
+        Params
+        ----------
+        event_id : str
+            The id of the event.
+
+        Exceptions
+        ----------
+        ClientConnectorError:
+            Show and error if the connection fails.
+
+        ValueError:
+            Show and error if the read event is not sent.
+        """
+        puppet: p.Puppet = await p.Puppet.get_by_phone(self.phone, create=False)
+        gupshup_app: DBGupshupApplication = await DBGupshupApplication.get_by_admin_user(
+            self.relay_user_id
+        )
+
+        if not puppet:
+            self.log.error("No puppet, ignoring read")
+            return
+
+        message: DBMessage = await DBMessage.get_by_mxid(event_id, self.mxid)
+        if not message:
+            self.log.error(f"No message with mxid: {event_id}, ignoring read")
+            return
+
+        # We send the read event to Gupshup
+        try:
+            await self.gsc.mark_read(message_id=message.gsid, gupshup_app=gupshup_app)
+        except ClientConnectorError as error:
+            self.log.error(f"Error sending the read event for event_id {event_id}: {error}")
+            return
+        except ValueError as error:
+            self.log.error(f"Read event error for event_id {event_id}: {error}")
+            return
+
     async def handle_matrix_reaction(
         self,
         user: u.User,
@@ -777,46 +817,4 @@
             self.log.exception(f"Error sending reaction: {e}")
             return
 
-        await DBReaction.delete_by_event_mxid(message.event_mxid, self.mxid, user.mxid)
-=======
-    async def handle_matrix_read_receipt(self, event_id: str) -> None:
-        """
-        Send a read event to Gupshup
-
-        Params
-        ----------
-        event_id : str
-            The id of the event.
-
-        Exceptions
-        ----------
-        ClientConnectorError:
-            Show and error if the connection fails.
-
-        ValueError:
-            Show and error if the read event is not sent.
-        """
-        puppet: p.Puppet = await p.Puppet.get_by_phone(self.phone, create=False)
-        gupshup_app: DBGupshupApplication = await DBGupshupApplication.get_by_admin_user(
-            self.relay_user_id
-        )
-
-        if not puppet:
-            self.log.error("No puppet, ignoring read")
-            return
-
-        message: DBMessage = await DBMessage.get_by_mxid(event_id, self.mxid)
-        if not message:
-            self.log.error(f"No message with mxid: {event_id}, ignoring read")
-            return
-
-        # We send the read event to Gupshup
-        try:
-            await self.gsc.mark_read(message_id=message.gsid, gupshup_app=gupshup_app)
-        except ClientConnectorError as error:
-            self.log.error(f"Error sending the read event for event_id {event_id}: {error}")
-            return
-        except ValueError as error:
-            self.log.error(f"Read event error for event_id {event_id}: {error}")
-            return
->>>>>>> a762c880
+        await DBReaction.delete_by_event_mxid(message.event_mxid, self.mxid, user.mxid)